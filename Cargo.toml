--- conflicted
+++ resolved
@@ -18,13 +18,11 @@
 [dependencies]
 rafka-broker = { path = "crates/broker" }
 rafka-core = { path = "crates/core" }
-<<<<<<< HEAD
 rafka-dht = {path = "crates/dht"}
-=======
->>>>>>> 1b869e99
 rafka-producer = { path = "crates/producer" }
 rafka-consumer = { path = "crates/consumer" }
 rafka-storage = { path = "crates/storage" }
+
 tokio = { version = "1.0", features = ["full"] }
 chrono = { version = "0.4", features = ["serde"] }
 
