#!/bin/bash
set -e

# Configuration
BROKER_COUNT=3
BASE_PORT=50051
TOPIC="partitioned-topic"
MESSAGE_COUNT=10

echo "Starting Rafka partitioned demo..."
echo "- Brokers: $BROKER_COUNT"
echo "- Topic: $TOPIC"
echo "- Messages: $MESSAGE_COUNT"

# Start multiple brokers
BROKER_PIDS=()
for ((i=0; i<BROKER_COUNT; i++)); do
    PORT=$((BASE_PORT + i))
    echo "Starting broker $i on port $PORT..."
<<<<<<< HEAD
    cargo run broker --port $PORT &
=======
    cargo run -q --bin start_broker -- --port $PORT &
>>>>>>> eb521d1a
    BROKER_PIDS+=($!)
    sleep 2
done

# Start consumers (one per partition/broker)
CONSUMER_PIDS=()
for ((i=0; i<BROKER_COUNT; i++)); do
    PORT=$((BASE_PORT + i))
    echo "Starting consumer $i on port $PORT..."
<<<<<<< HEAD
    cargo run consumer --port $PORT --partition $i &
=======
    cargo run -q --bin start_consumer -- --port $PORT --partition $i &
>>>>>>> eb521d1a
    CONSUMER_PIDS+=($!)
    sleep 2
done

# Send messages with partitioning
echo "Sending messages..."
for ((i=0; i<MESSAGE_COUNT; i++)); do
    # Simple hash-based partitioning
    PARTITION=$((i % BROKER_COUNT))
    PORT=$((BASE_PORT + PARTITION))
    MESSAGE="Message-$i"
    BROKER_ADDRESS="127.0.0.1:$PORT"
    echo "Sending '$MESSAGE' to partition $PARTITION (port $PORT)"
<<<<<<< HEAD
    cargo run producer --brokers $BROKER_ADDRESS --message "$MESSAGE"
=======
    cargo run -q --bin start_producer -- --port $PORT --message "$MESSAGE"
>>>>>>> eb521d1a
    sleep 1
done

# Clean up
echo "Cleaning up..."
for pid in "${BROKER_PIDS[@]}" "${CONSUMER_PIDS[@]}"; do
    kill $pid 2>/dev/null || true
done

echo "Demo completed" <|MERGE_RESOLUTION|>--- conflicted
+++ resolved
@@ -17,11 +17,7 @@
 for ((i=0; i<BROKER_COUNT; i++)); do
     PORT=$((BASE_PORT + i))
     echo "Starting broker $i on port $PORT..."
-<<<<<<< HEAD
-    cargo run broker --port $PORT &
-=======
-    cargo run -q --bin start_broker -- --port $PORT &
->>>>>>> eb521d1a
+    cargo run -q broker --port $PORT &
     BROKER_PIDS+=($!)
     sleep 2
 done
@@ -31,11 +27,7 @@
 for ((i=0; i<BROKER_COUNT; i++)); do
     PORT=$((BASE_PORT + i))
     echo "Starting consumer $i on port $PORT..."
-<<<<<<< HEAD
-    cargo run consumer --port $PORT --partition $i &
-=======
-    cargo run -q --bin start_consumer -- --port $PORT --partition $i &
->>>>>>> eb521d1a
+    cargo run -q consumer --port $PORT --partition $i &
     CONSUMER_PIDS+=($!)
     sleep 2
 done
@@ -49,11 +41,7 @@
     MESSAGE="Message-$i"
     BROKER_ADDRESS="127.0.0.1:$PORT"
     echo "Sending '$MESSAGE' to partition $PARTITION (port $PORT)"
-<<<<<<< HEAD
-    cargo run producer --brokers $BROKER_ADDRESS --message "$MESSAGE"
-=======
-    cargo run -q --bin start_producer -- --port $PORT --message "$MESSAGE"
->>>>>>> eb521d1a
+    cargo run -q producer --brokers $BROKER_ADDRESS --message "$MESSAGE"
     sleep 1
 done
 
